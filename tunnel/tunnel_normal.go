--- conflicted
+++ resolved
@@ -23,18 +23,14 @@
 	CreatedAt time.Time `json:"createdAt"`
 	Enabled   bool      `json:"enabled"`
 
-	TunnelPort  int    `json:"tunnelPort"`
-	SSHUser     string `json:"sshUser"`
-	SSHHost     string `json:"sshHost"`
-	SSHPort     int    `json:"sshPort"`
-	ServiceHost string `json:"serviceHost"`
-	ServicePort int    `json:"servicePort"`
-<<<<<<< HEAD
-	HTTPProxy   bool   `json:"httpProxy"`
-=======
->>>>>>> c6a2a01e
-
-	Error *string `json:"error"`
+	TunnelPort  int     `json:"tunnelPort"`
+	SSHUser     string  `json:"sshUser"`
+	SSHHost     string  `json:"sshHost"`
+	SSHPort     int     `json:"sshPort"`
+	ServiceHost string  `json:"serviceHost"`
+	ServicePort int     `json:"servicePort"`
+	HTTPProxy   bool    `json:"httpProxy"`
+	Error       *string `json:"error"`
 
 	clientOptions SSHClientOptions
 	services      NormalTunnelServices
@@ -113,10 +109,7 @@
 	// Configure TCPForwarder
 	forwarder := &TCPForwarder{
 		BindAddr:          net.JoinHostPort(options.BindHost, strconv.Itoa(t.TunnelPort)),
-<<<<<<< HEAD
 		HTTPProxyEnabled:  t.HTTPProxy,
-=======
->>>>>>> c6a2a01e
 		KeepaliveInterval: 5 * time.Second,
 
 		// Implement GetUpstreamConn by initiating upstream connections through the SSH client.
@@ -262,10 +255,7 @@
 		SSHPort:     record.SSHPort,
 		ServiceHost: record.ServiceHost,
 		ServicePort: record.ServicePort,
-<<<<<<< HEAD
 		HTTPProxy:   record.HTTPProxy,
-=======
->>>>>>> c6a2a01e
 	}
 }
 
