--- conflicted
+++ resolved
@@ -48,10 +48,7 @@
 	}
 	defer t.sshServer.Close()
 
-<<<<<<< HEAD
-=======
 	// TODO: Re-enable auth
->>>>>>> 062620a9
 	if err := t.configureAuth(ctx, t.serverOptions); err != nil {
 		return bootError{event: "configure_auth", err: err}
 	}
