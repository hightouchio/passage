package tunnel

import (
	"context"
	"github.com/google/uuid"
	"github.com/hightouchio/passage/log"
	"github.com/hightouchio/passage/tunnel/discovery"
	"go.uber.org/zap"
	"io"
	"time"
)

type Status string

const (
	StatusBooting Status = "booting"
	StatusReady   Status = "ready"
	StatusError   Status = "error"
)

type StatusUpdate struct {
	Status  Status
	Message string
}

const (
	statusHealthcheckID       = "tunnel"
	statusHealthcheckName     = "Tunnel"
	statusHealthcheckTTL      = 180 * time.Second
	statusHealthcheckInterval = 30 * time.Second
)

// intervalStatusReporter sends regular status updates to a StatusUpdate channel
func intervalStatusReporter(ctx context.Context, ch chan<- StatusUpdate, getStatus func() StatusUpdate) {
	// Send one update immediately
	ch <- getStatus()

	ticker := time.NewTicker(statusHealthcheckInterval)
	defer ticker.Stop()

	// Report regularly
	for {
		select {
		case <-ctx.Done():
			return

		case <-ticker.C:
			ch <- getStatus()
		}
	}
}

// statusHealthcheck reports the self-reported tunnel status into a healthcheck
func statusHealthcheck(ctx context.Context, tunnel Tunnel, log *log.Logger, serviceDiscovery discovery.Service, statusUpdates <-chan StatusUpdate) {
	options := discovery.HealthcheckOptions{
		ID:   statusHealthcheckID,
		Name: statusHealthcheckName,
		TTL:  statusHealthcheckTTL,
	}
	withTunnelHealthcheck(
		ctx,
		tunnel.GetID(),
		log,
		serviceDiscovery,
		options,
		func(updateHealthcheck func(status discovery.HealthcheckStatus, message string)) {
			for update := range statusUpdates {
				// If the context has been cancelled (it has an error), continue to drain the status updates
				//	, but do no more work.
				if ctx.Err() != nil {
					continue
				}

				// Map tunnel status to healthcheck status
				var status discovery.HealthcheckStatus
				switch update.Status {
				case StatusBooting:
					status = discovery.HealthcheckWarning
				case StatusReady:
					status = discovery.HealthcheckPassing
				case StatusError:
					status = discovery.HealthcheckCritical
				}

				updateHealthcheck(status, update.Message)
			}
		},
	)
}

const (
	upstreamHealthcheckID       = "upstream"
	upstreamHealthcheckName     = "Upstream reachability"
	upstreamHealthcheckTTL      = 180 * time.Second
	upstreamHealthcheckInterval = 65 * time.Second
)

// upstreamHealthcheck reports the health of the upstream service to service discovery
func upstreamHealthcheck(
	ctx context.Context,
	tunnel Tunnel,
	log *log.Logger,
	serviceDiscovery discovery.Service,
	fn GetUpstreamFn,
) {
	options := discovery.HealthcheckOptions{
		ID:   upstreamHealthcheckID,
		Name: upstreamHealthcheckName,
		TTL:  upstreamHealthcheckTTL,
	}

	ticker := time.NewTicker(upstreamHealthcheckInterval)
	defer ticker.Stop()

	// Register the healthcheck
	withTunnelHealthcheck(
		ctx,
		tunnel.GetID(),
		log,
		serviceDiscovery,
		options,
		func(updateHealthcheck func(status discovery.HealthcheckStatus, message string)) {
			runOnceAndTick(ctx, upstreamHealthcheckInterval, func() {
				if err := testUpstream(ctx, fn); err != nil {
					updateHealthcheck(discovery.HealthcheckCritical, err.Error())
				} else {
					updateHealthcheck(discovery.HealthcheckPassing, "Upstream is reachable")
				}
			})
		},
	)
}

type GetUpstreamFn func() (io.ReadWriteCloser, error)

// Test upstream reachability
func testUpstream(ctx context.Context, fn GetUpstreamFn) error {
	ctx, cancel := context.WithTimeout(ctx, 5*time.Second)
	defer cancel()

	errchan := make(chan error)
	go func() {
		upstream, err := fn()

		if upstream != nil {
			upstream.Close()
		}

		// If the context has closed before we receive an error, short circuit
		if ctx.Err() != nil {
			return
		}

		errchan <- err
	}()

	select {
	case <-ctx.Done():
		return ctx.Err()
	case err := <-errchan:
		return err
	}
}

<<<<<<< HEAD
const (
	listenerHealthcheckID       = "listener"
	listenerHealthcheckName     = "Listener reachability"
	listenerHealthcheckTTL      = 60 * time.Second
	listenerHealthcheckInterval = 15 * time.Second
)

// listenerHealthcheck continuously checks the status of the tunnel listener
func listenerHealthcheck(
	ctx context.Context,
	tunnel Tunnel,
	log *log.Logger,
	serviceDiscovery discovery.Service,
	addr net.Addr,
) {
	options := discovery.HealthcheckOptions{
		ID:   listenerHealthcheckID,
		Name: listenerHealthcheckName,
		TTL:  listenerHealthcheckTTL,
	}

	// Register the healthcheck
	withTunnelHealthcheck(
		ctx,
		tunnel.GetID(),
		log,
		serviceDiscovery,
		options,
		func(updateHealthcheck func(status discovery.HealthcheckStatus, message string)) {
			runOnceAndTick(ctx, listenerHealthcheckInterval, func() {
				if err := testListener(ctx, addr); err != nil {
					updateHealthcheck(discovery.HealthcheckCritical, err.Error())
				} else {
					updateHealthcheck(discovery.HealthcheckPassing, "Listener is reachable")
				}
			})
		},
	)
}

const (
	healthcheckDialTimeout = 5 * time.Second
)

// testListener dials the listener to confirm that its open
func testListener(ctx context.Context, addr net.Addr) error {
	dialer := &net.Dialer{
		Timeout: healthcheckDialTimeout,
	}
	conn, err := dialer.DialContext(ctx, "tcp", addr.String())
	if err != nil {
		return err
	}
	defer conn.Close()

	return nil
}

=======
>>>>>>> d7b9700d
// withTunnelHealthcheck registers a healthcheck with service discovery, calls the given function, and deregisters the healthcheck when the function exits
func withTunnelHealthcheck(
	ctx context.Context,
	tunnelId uuid.UUID,
	log *log.Logger,
	serviceDiscovery discovery.Service,
	options discovery.HealthcheckOptions,
	fn func(update func(status discovery.HealthcheckStatus, message string)),
) {
	if err := serviceDiscovery.RegisterHealthcheck(ctx, tunnelId, options); err != nil {
		log.Errorw("Failed to register healthcheck", zap.Error(err))
		return
	}

	// Deregister the healthcheck when the function exits
	defer func() {
		if err := serviceDiscovery.DeregisterHealthcheck(ctx, tunnelId, options.ID); err != nil {
			// It's OK if we fail to deregister the healthcheck
			log.Errorw("Failed to deregister healthcheck", zap.Error(err))
		}
	}()

	// Call the function add pass it a function which it can use to update the healthcheck status
	fn(func(status discovery.HealthcheckStatus, message string) {
		if err := serviceDiscovery.UpdateHealthcheck(ctx, tunnelId, options.ID, status, message); err != nil {
			log.Errorw("Failed to update healthcheck", zap.Error(err))
		}
	})
}<|MERGE_RESOLUTION|>--- conflicted
+++ resolved
@@ -162,67 +162,6 @@
 	}
 }
 
-<<<<<<< HEAD
-const (
-	listenerHealthcheckID       = "listener"
-	listenerHealthcheckName     = "Listener reachability"
-	listenerHealthcheckTTL      = 60 * time.Second
-	listenerHealthcheckInterval = 15 * time.Second
-)
-
-// listenerHealthcheck continuously checks the status of the tunnel listener
-func listenerHealthcheck(
-	ctx context.Context,
-	tunnel Tunnel,
-	log *log.Logger,
-	serviceDiscovery discovery.Service,
-	addr net.Addr,
-) {
-	options := discovery.HealthcheckOptions{
-		ID:   listenerHealthcheckID,
-		Name: listenerHealthcheckName,
-		TTL:  listenerHealthcheckTTL,
-	}
-
-	// Register the healthcheck
-	withTunnelHealthcheck(
-		ctx,
-		tunnel.GetID(),
-		log,
-		serviceDiscovery,
-		options,
-		func(updateHealthcheck func(status discovery.HealthcheckStatus, message string)) {
-			runOnceAndTick(ctx, listenerHealthcheckInterval, func() {
-				if err := testListener(ctx, addr); err != nil {
-					updateHealthcheck(discovery.HealthcheckCritical, err.Error())
-				} else {
-					updateHealthcheck(discovery.HealthcheckPassing, "Listener is reachable")
-				}
-			})
-		},
-	)
-}
-
-const (
-	healthcheckDialTimeout = 5 * time.Second
-)
-
-// testListener dials the listener to confirm that its open
-func testListener(ctx context.Context, addr net.Addr) error {
-	dialer := &net.Dialer{
-		Timeout: healthcheckDialTimeout,
-	}
-	conn, err := dialer.DialContext(ctx, "tcp", addr.String())
-	if err != nil {
-		return err
-	}
-	defer conn.Close()
-
-	return nil
-}
-
-=======
->>>>>>> d7b9700d
 // withTunnelHealthcheck registers a healthcheck with service discovery, calls the given function, and deregisters the healthcheck when the function exits
 func withTunnelHealthcheck(
 	ctx context.Context,
